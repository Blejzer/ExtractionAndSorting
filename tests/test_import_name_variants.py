--- conflicted
+++ resolved
@@ -104,10 +104,4 @@
     assert attendee["iban_type"] == "EURO"
     assert attendee["swift"] == "NCBA XK PR"
 
-<<<<<<< HEAD
-    # parse_for_commit should not expose the intermediate 'initial_attendees'
-    # list in its output payload
-=======
-    # Ensure debug-only data is not present by default
->>>>>>> 692e65b3
     assert "initial_attendees" not in result
